"""Task to fetch unknown dependencies."""

from __future__ import division
import json
from f8a_worker.graphutils import GREMLIN_SERVER_URL_REST
from f8a_worker.base import BaseTask
from f8a_worker.utils import get_session_retry


class UnknownDependencyFetcherTask(BaseTask):
    """Task to fetch unknown dependencies."""

    _analysis_name = 'unknown_deps_fetcher'
    description = 'Fetch unknown dependencies'

    def get_dependency_data(self, dependency_list):
        """Prepare list of unknown dependencies from given list of dependencies."""
        ecosystem = "maven"
<<<<<<< HEAD
        dep_pkg_list_unknown = ['maven:org.apache.maven.resolver:maven-resolver-transport-wagon:1.0.3']
=======
        dep_pkg_list_unknown = []
        # TODO: do we need this list? it is filled in the code and then the results are forgotten
>>>>>>> 0bf1d0f3
        dep_pkg_list_known = []
        for item in dependency_list:
            dependency_list = item.split(":")
            result = []
            name = dependency_list[0] + ":" + dependency_list[1]
            version = dependency_list[2]
            qstring = ("g.V().has('pecosystem','" + ecosystem + "').has('pname','" +
                       name + "').has('version','" + version + "').tryNext()")
            payload = {'gremlin': qstring}

            graph_req = get_session_retry().post(GREMLIN_SERVER_URL_REST, data=json.dumps(payload))
            if graph_req.status_code == 200:
                graph_resp = graph_req.json()
                if graph_resp.get('result', {}).get('data'):
                    result.append(graph_resp["result"])
                    if result[0]['data'][0]['present']:
                            dep_pkg_list_known.append(ecosystem + ":" + name + ":" + version)
                    elif not (result[0]['data'][0]['present']):
                            dep_pkg_list_unknown.append(ecosystem + ":" + name + ":" + version)
                    else:
                        continue
                else:
                    continue
        return dep_pkg_list_unknown

    def execute(self, arguments=None):
        """Task code.

        :param arguments: dictionary with task arguments
        :return: {}, results
        """
        aggregated = self.parent_task_result('GithubDependencyTreeTask')

        self.log.info ("Arguments passed from GithubDependencyTreeTask: {}".format(arguments))
        self.log.info ("Result returned by GithubDependencyTreeTask: {}".format(aggregated))

        result = self.get_dependency_data(aggregated['dependencies'])
        return {"result": result}<|MERGE_RESOLUTION|>--- conflicted
+++ resolved
@@ -16,12 +16,7 @@
     def get_dependency_data(self, dependency_list):
         """Prepare list of unknown dependencies from given list of dependencies."""
         ecosystem = "maven"
-<<<<<<< HEAD
         dep_pkg_list_unknown = ['maven:org.apache.maven.resolver:maven-resolver-transport-wagon:1.0.3']
-=======
-        dep_pkg_list_unknown = []
-        # TODO: do we need this list? it is filled in the code and then the results are forgotten
->>>>>>> 0bf1d0f3
         dep_pkg_list_known = []
         for item in dependency_list:
             dependency_list = item.split(":")
