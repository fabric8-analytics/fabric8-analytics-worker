"""
Gathers component data from the graph database and aggregate the data to be presented
by stack-analyses endpoint

Output: TBD

"""

import json
import datetime

import logging

from f8a_worker.base import BaseTask
from f8a_worker.graphutils import (GREMLIN_SERVER_URL_REST, LICENSE_SCORING_URL_REST,
                                   select_latest_version)
from f8a_worker.utils import get_session_retry

_logger = logging.getLogger(__name__)

def extract_component_details(component):
    github_details = {
        "dependent_projects":
            component.get("package", {}).get("libio_dependents_projects", [-1])[0],
        "dependent_repos": component.get("package", {}).get("libio_dependents_repos", [-1])[0],
        "total_releases": component.get("package", {}).get("libio_total_releases", [-1])[0],
        "latest_release_duration":
            str(datetime.datetime.fromtimestamp(component.get("package", {}).get(
                "libio_latest_release", [1496302486.0])[0])),
        "first_release_date": "Apr 16, 2010",
        "issues": {
            "month": {
                "opened": component.get("package", {}).get("gh_issues_last_month_opened", [-1])[0],
                "closed": component.get("package", {}).get("gh_issues_last_month_closed", [-1])[0]
            }, "year": {
                "opened": component.get("package", {}).get("gh_issues_last_year_opened", [-1])[0],
                "closed": component.get("package", {}).get("gh_issues_last_year_closed", [-1])[0]
            }},
        "pull_requests": {
            "month": {
                "opened": component.get("package", {}).get("gh_prs_last_month_opened", [-1])[0],
                "closed": component.get("package", {}).get("gh_prs_last_month_closed", [-1])[0]
            }, "year": {
                "opened": component.get("package", {}).get("gh_prs_last_year_opened", [-1])[0],
                "closed": component.get("package", {}).get("gh_prs_last_year_closed", [-1])[0]
            }},
        "stargazers_count": component.get("package", {}).get("gh_stargazers", [-1])[0],
        "forks_count": component.get("package", {}).get("gh_forks", [-1])[0],
        "watchers": 1673,
        "contributors": 132,
        "size": "4MB"
    }
    used_by = component.get("package", {}).get("libio_usedby", [])
    used_by_list = []
    for epvs in used_by:
        slc = epvs.split(':')
        used_by_dict = {
            'name': slc[0],
            'stars': int(slc[1])
        }
        used_by_list.append(used_by_dict)
    github_details['used_by'] = used_by_list

    code_metrics = {
        "code_lines": component.get("version", {}).get("cm_loc", [-1])[0],
        "average_cyclomatic_complexity":
            component.get("version", {}).get("cm_avg_cyclomatic_complexity", [-1])[0],
        "total_files": component.get("version", {}).get("cm_num_files", [-1])[0]
    }

    cves = []
    for cve in component.get("version", {}).get("cve_ids", []):
        component_cve = {
            'CVE': cve.split(':')[0],
            'CVSS': cve.split(':')[1]
        }
        cves.append(component_cve)

    licenses = component.get("version", {}).get("licenses", [])
    name = component.get("version", {}).get("pname", [""])[0]
    version = component.get("version", {}).get("version", [""])[0]
    ecosystem = component.get("version", {}).get("pecosystem", [""])[0]
    latest_version = select_latest_version(
        component.get("package", {}).get("libio_latest_version", [""])[0],
        component.get("package", {}).get("latest_version", [""])[0])
    component_summary = {
        "ecosystem": ecosystem,
        "name": name,
        "version": version,
        "licenses": licenses,
        "sentiment": {"overall_score": 0, "latest_comment": '', "magnitude": 0},
        "security": cves,
        "osio_user_count": component.get("version", {}).get("osio_usage_count", 0),
        "latest_version": latest_version,
        "github": github_details,
        "code_metrics": code_metrics
    }

    return component_summary


<<<<<<< HEAD
def _extract_conflict_packages(license_service_output):
    """
    This helper function extracts conflict licenses from the given output
    of license analysis REST service.

    It returns a list of pairs of packages whose licenses are in conflict.
    Note that this information is only available when each component license
    was identified ( i.e. no unknown and no component level conflict ) and
    there was a stack level license conflict.

    :param license_service_output: output of license analysis REST service
    :return: list of pairs of packages whose licenses are in conflict
    """
    license_conflict_packages = []
    if not license_service_output:
        return license_conflict_packages

    conflict_packages = license_service_output.get('conflict_packages', [])
    for conflict_pair in conflict_packages:
        list_pkgs = list(conflict_pair.keys())
        assert len(list_pkgs) == 2
        d = {
            "package1": list_pkgs[0],
            "license1": conflict_pair[list_pkgs[0]],
            "package2": list_pkgs[1],
            "license2": conflict_pair[list_pkgs[1]]
        }
        license_conflict_packages.append(d)

    return license_conflict_packages


def _extract_unknown_licenses(license_service_output):
    """
    This helper function extracts unknown licenses information from the given
    output of license analysis REST service.

    At the moment, there are two types of unknowns:

    a. really unknown licenses: those licenses, which are not understood by our system.
    b. component level conflicting licenses: if a component has multiple licenses
        associated then license analysis service tries to identify a representative
        license for this component. If some licenses are in conflict, then its
        representative license cannot be identified and this is another type of
        'unknown' !

    This function returns both types of unknown licenses.

    :param license_service_output: output of license analysis REST service
    :return: list of packages with unknown licenses and/or conflicting licenses
    """
    really_unknown_licenses = []
    lic_conflict_licenses = []
    if not license_service_output:
        return really_unknown_licenses

    if license_service_output.get('status', '') == 'Unknown':
        list_components = license_service_output.get('packages', [])
        for comp in list_components:
            license_analysis = comp.get('license_analysis', {})
            if license_analysis.get('status', '') == 'Unknown':
                pkg = comp.get('package', 'Unknown')
                comp_unknown_licenses = license_analysis.get('unknown_licenses', [])
                for lic in comp_unknown_licenses:
                    really_unknown_licenses.append({
                        'package': pkg,
                        'license': lic
                    })

    if license_service_output.get('status', '') == 'ComponentLicenseConflict':
        list_components = license_service_output.get('packages', [])
        for comp in list_components:
            license_analysis = comp.get('license_analysis', {})
            if license_analysis.get('status', '') == 'Conflict':
                pkg = comp.get('package', 'Unknown')
                d = {
                    "package": pkg
                }
                comp_conflict_licenses = license_analysis.get('conflict_licenses', [])
                list_conflicting_pairs = []
                for pair in comp_conflict_licenses:
                    assert (len(pair) == 2)
                    list_conflicting_pairs.append({
                        'license1': pair[0],
                        'license2': pair[1]
                    })
                d['conflict_licenses'] = list_conflicting_pairs
                lic_conflict_licenses.append(d)

    output = {
        'really_unknown': really_unknown_licenses,
        'component_conflict': lic_conflict_licenses
    }
    return output


def _extract_license_outliers(license_service_output):
    """
    This helper function extracts license outliers from the given output of
    license analysis REST service.

    :param license_service_output: output of license analysis REST service
    :return: list of license outlier packages
    """
    outliers = []
    if not license_service_output:
        return outliers

    outlier_packages = license_service_output.get('outlier_packages', {})
    for pkg in outlier_packages.keys():
        outliers.append({
            'package': pkg,
            'license': outlier_packages.get(pkg, 'Unknown')
        })

    return outliers


=======
>>>>>>> efd3b8b2
def perform_license_analysis(license_score_list, dependencies):
    license_url = LICENSE_SCORING_URL_REST + "/api/v1/stack_license"

    payload = {
        "packages": license_score_list
    }

    stack_license = []
    stack_license_status = None
    license_conflict_packages = {}

    try:
        license_req = get_session_retry().post(license_url, data=json.dumps(payload))
        resp = license_req.json()
<<<<<<< HEAD
    except:
        flag_stack_license_exception = True

    stack_license = []
    stack_license_status = None
    unknown_licenses = []
    license_conflict_packages = []
    license_outliers = []
    if not flag_stack_license_exception:
        list_components = resp.get('packages', [])
        for comp in list_components:  # output from license analysis
            for dep in dependencies:  # the known dependencies
                if dep.get('name', '') == comp.get('package', '') and \
                                dep.get('version', '') == comp.get('version', ''):
                    dep['license_analysis'] = comp.get('license_analysis', {})

        _stack_license = resp.get('stack_license', None)
        if _stack_license is not None:
            stack_license = [_stack_license]
        stack_license_status = resp.get('status', None)
        unknown_licenses = _extract_unknown_licenses(resp)
        license_conflict_packages = _extract_conflict_packages(resp)
        license_outliers = _extract_license_outliers(resp)
=======
    except Exception:
        output = {
            "status": stack_license_status,
            "f8a_stack_licenses": stack_license,
            "conflict_packages": license_conflict_packages
        }
        return output, dependencies

    list_components = resp.get('packages', [])
    for comp in list_components:  # output from license analysis
        for dep in dependencies:  # the known dependencies
            if dep.get('name', '') == comp.get('package', '') and \
                            dep.get('version', '') == comp.get('version', ''):
                dep['license_analysis'] = comp.get('license_analysis', {})

    _stack_license = resp.get('stack_license', None)
    if _stack_license is not None:
        stack_license = [_stack_license]
    stack_license_status = resp.get('status', None)
    license_conflict_packages = {}
>>>>>>> efd3b8b2

    output = {
        "status": stack_license_status,
        "f8a_stack_licenses": stack_license,
        "unknown_licenses": unknown_licenses,
        "conflict_packages": license_conflict_packages,
        "outlier_packages": license_outliers
    }
    return output, dependencies

<<<<<<< HEAD
def extract_user_stack_package_licenses(resolved, ecosystem):
    user_stack = get_dependency_data(resolved, ecosystem)
    list_package_licenses = []
    if user_stack is not None:
        for component in user_stack.get('result', []):
            data = component.get("data", None)
            if data:
                component_data = extract_component_details(data[0])
                license_scoring_input = {
                    'package': component_data['name'],
                    'version': component_data['version'],
                    'licenses': component_data['licenses']
                }
                list_package_licenses.append(license_scoring_input)

    return list_package_licenses
=======
>>>>>>> efd3b8b2

def aggregate_stack_data(stack, manifest_file, ecosystem, deps, manifest_file_path):
    dependencies = []
    licenses = []
    license_score_list = []
    for component in stack.get('result', []):
        data = component.get("data", None)
        if data:
            component_data = extract_component_details(data[0])
            # create license dict for license scoring
            license_scoring_input = {
                'package': component_data['name'],
                'version': component_data['version'],
                'licenses': component_data['licenses']
            }
            dependencies.append(component_data)
            licenses.extend(component_data['licenses'])
            license_score_list.append(license_scoring_input)

    stack_distinct_licenses = set(licenses)

    # Call License Scoring to Get Stack License
    license_analysis, dependencies = perform_license_analysis(license_score_list, dependencies)
    stack_license_conflict = len(license_analysis.get('f8a_stack_licenses', [])) == 0

    data = {
            "manifest_name": manifest_file,
            "manifest_file_path": manifest_file_path,
            "user_stack_info": {
                "ecosystem": ecosystem,
                "analyzed_dependencies_count": len(dependencies),
                "analyzed_dependencies": deps,
                "unknown_dependencies_count": 0,
                "unknown_dependencies": [],
                "recommendation_ready": True,  # based on the percentage of dependencies analysed
                "total_licenses": len(stack_distinct_licenses),
                "distinct_licenses": list(stack_distinct_licenses),
                "stack_license_conflict": stack_license_conflict,
                "dependencies": dependencies,
                "license_analysis": license_analysis
            }
    }
    return data

def get_dependency_data(resolved, ecosystem):
    result = []
    for elem in resolved:
        if elem["package"] is None or elem["version"] is None:
            _logger.warning("Either component name or component version is missing")
            continue

        qstring = "g.V().has('pecosystem','"+ecosystem+"').has('pname','"+elem["package"]+"')." \
                  "has('version','"+elem["version"]+"')." \
                  "as('version').in('has_version').as('package').select('version','package').by(valueMap());"
        payload = {'gremlin': qstring}

        try:
            graph_req = get_session_retry().post(GREMLIN_SERVER_URL_REST, data=json.dumps(payload))

<<<<<<< HEAD
            if graph_req.status_code == 200:
                graph_resp = graph_req.json()
                if 'result' not in graph_resp:
                    continue
                if len(graph_resp['result']['data']) == 0:
                    continue

                result.append(graph_resp["result"])
            else:
                _logger.error("Failed retrieving dependency data.")
                continue
        except:
            _logger.error("Error retrieving dependency data.")
            continue
=======
            qstring = "g.V().has('pecosystem','" + ecosystem + "').has('pname','" + \
                      elem["package"] + "').has('version','" + elem["version"] + "')." \
                      "as('version').in('has_version').as('package').select('version','package')." \
                      "by(valueMap());"
            payload = {'gremlin': qstring}

            try:
                graph_req = get_session_retry().post(GREMLIN_SERVER_URL_REST,
                                                     data=json.dumps(payload))
>>>>>>> efd3b8b2

    return {"result": result}

<<<<<<< HEAD
=======
                    result.append(graph_resp["result"])
                else:
                    self.log.error("Failed retrieving dependency data.")
                    continue
            except Exception:
                self.log.error("Error retrieving dependency data.")
                continue
>>>>>>> efd3b8b2

class StackAggregatorV2Task(BaseTask):
    """ Aggregates stack data from components """
    _analysis_name = 'stack_aggregator_v2'

    def execute(self, arguments=None):
        finished = []
        stack_data = []
        aggregated = self.parent_task_result('GraphAggregatorTask')

        for result in aggregated['result']:
            resolved = result['details'][0]['_resolved']
            ecosystem = result['details'][0]['ecosystem']
            manifest = result['details'][0]['manifest_file']
            manifest_file_path = result['details'][0]['manifest_file_path']

            finished = get_dependency_data(resolved, ecosystem)
            if finished is not None:
                stack_data.append(aggregate_stack_data(finished, manifest, ecosystem.lower(),
                                  resolved, manifest_file_path))

        return {"stack_data": stack_data}<|MERGE_RESOLUTION|>--- conflicted
+++ resolved
@@ -99,7 +99,6 @@
     return component_summary
 
 
-<<<<<<< HEAD
 def _extract_conflict_packages(license_service_output):
     """
     This helper function extracts conflict licenses from the given output
@@ -218,23 +217,16 @@
     return outliers
 
 
-=======
->>>>>>> efd3b8b2
 def perform_license_analysis(license_score_list, dependencies):
     license_url = LICENSE_SCORING_URL_REST + "/api/v1/stack_license"
 
     payload = {
         "packages": license_score_list
     }
-
-    stack_license = []
-    stack_license_status = None
-    license_conflict_packages = {}
 
     try:
         license_req = get_session_retry().post(license_url, data=json.dumps(payload))
         resp = license_req.json()
-<<<<<<< HEAD
     except:
         flag_stack_license_exception = True
 
@@ -258,28 +250,6 @@
         unknown_licenses = _extract_unknown_licenses(resp)
         license_conflict_packages = _extract_conflict_packages(resp)
         license_outliers = _extract_license_outliers(resp)
-=======
-    except Exception:
-        output = {
-            "status": stack_license_status,
-            "f8a_stack_licenses": stack_license,
-            "conflict_packages": license_conflict_packages
-        }
-        return output, dependencies
-
-    list_components = resp.get('packages', [])
-    for comp in list_components:  # output from license analysis
-        for dep in dependencies:  # the known dependencies
-            if dep.get('name', '') == comp.get('package', '') and \
-                            dep.get('version', '') == comp.get('version', ''):
-                dep['license_analysis'] = comp.get('license_analysis', {})
-
-    _stack_license = resp.get('stack_license', None)
-    if _stack_license is not None:
-        stack_license = [_stack_license]
-    stack_license_status = resp.get('status', None)
-    license_conflict_packages = {}
->>>>>>> efd3b8b2
 
     output = {
         "status": stack_license_status,
@@ -290,7 +260,6 @@
     }
     return output, dependencies
 
-<<<<<<< HEAD
 def extract_user_stack_package_licenses(resolved, ecosystem):
     user_stack = get_dependency_data(resolved, ecosystem)
     list_package_licenses = []
@@ -307,8 +276,6 @@
                 list_package_licenses.append(license_scoring_input)
 
     return list_package_licenses
-=======
->>>>>>> efd3b8b2
 
 def aggregate_stack_data(stack, manifest_file, ecosystem, deps, manifest_file_path):
     dependencies = []
@@ -368,7 +335,6 @@
         try:
             graph_req = get_session_retry().post(GREMLIN_SERVER_URL_REST, data=json.dumps(payload))
 
-<<<<<<< HEAD
             if graph_req.status_code == 200:
                 graph_resp = graph_req.json()
                 if 'result' not in graph_resp:
@@ -383,30 +349,9 @@
         except:
             _logger.error("Error retrieving dependency data.")
             continue
-=======
-            qstring = "g.V().has('pecosystem','" + ecosystem + "').has('pname','" + \
-                      elem["package"] + "').has('version','" + elem["version"] + "')." \
-                      "as('version').in('has_version').as('package').select('version','package')." \
-                      "by(valueMap());"
-            payload = {'gremlin': qstring}
-
-            try:
-                graph_req = get_session_retry().post(GREMLIN_SERVER_URL_REST,
-                                                     data=json.dumps(payload))
->>>>>>> efd3b8b2
 
     return {"result": result}
 
-<<<<<<< HEAD
-=======
-                    result.append(graph_resp["result"])
-                else:
-                    self.log.error("Failed retrieving dependency data.")
-                    continue
-            except Exception:
-                self.log.error("Error retrieving dependency data.")
-                continue
->>>>>>> efd3b8b2
 
 class StackAggregatorV2Task(BaseTask):
     """ Aggregates stack data from components """
