"""
Gathers component data from the graph database and aggregate the data to be presented
by stack-analyses endpoint

Output: TBD

"""

import json
import datetime

import logging

from f8a_worker.base import BaseTask
from f8a_worker.graphutils import GREMLIN_SERVER_URL_REST, LICENSE_SCORING_URL_REST, select_latest_version
from f8a_worker.utils import get_session_retry

_logger = logging.getLogger(__name__)

def extract_component_details(component):
    github_details = {
        "dependent_projects": component.get("package", {}).get("libio_dependents_projects", [-1])[0],
        "dependent_repos": component.get("package", {}).get("libio_dependents_repos", [-1])[0],
        "total_releases": component.get("package", {}).get("libio_total_releases", [-1])[0],
        "latest_release_duration":
            str(datetime.datetime.fromtimestamp(component.get("package", {}).get("libio_latest_release", [1496302486.0])[0])),
        "first_release_date": "Apr 16, 2010",
        "issues": {
            "month": {
                "opened": component.get("package", {}).get("gh_issues_last_month_opened", [-1])[0],
                "closed": component.get("package", {}).get("gh_issues_last_month_closed", [-1])[0]
            }, "year": {
                "opened": component.get("package", {}).get("gh_issues_last_year_opened", [-1])[0],
                "closed": component.get("package", {}).get("gh_issues_last_year_closed", [-1])[0]
            }},
        "pull_requests": {
            "month": {
                "opened": component.get("package", {}).get("gh_prs_last_month_opened", [-1])[0],
                "closed": component.get("package", {}).get("gh_prs_last_month_closed", [-1])[0]
            }, "year": {
                "opened": component.get("package", {}).get("gh_prs_last_year_opened", [-1])[0],
                "closed": component.get("package", {}).get("gh_prs_last_year_closed", [-1])[0]
            }},
        "stargazers_count": component.get("package", {}).get("gh_stargazers", [-1])[0],
        "forks_count": component.get("package", {}).get("gh_forks", [-1])[0],
        "watchers": 1673,
        "contributors": 132,
        "size": "4MB"
    }
    used_by = component.get("package", {}).get("libio_usedby", [])
    used_by_list = []
    for epvs in used_by:
        slc = epvs.split(':')
        used_by_dict = {
            'name': slc[0],
            'stars': int(slc[1])
        }
        used_by_list.append(used_by_dict)
    github_details['used_by'] = used_by_list

    code_metrics = {
        "code_lines": component.get("version", {}).get("cm_loc", [-1])[0],
        "average_cyclomatic_complexity": component.get("version", {}).get("cm_avg_cyclomatic_complexity", [-1])[0],
        "total_files": component.get("version", {}).get("cm_num_files", [-1])[0]
    }

    cves = []
    for cve in component.get("version", {}).get("cve_ids", []):
        component_cve = {
            'CVE': cve.split(':')[0],
            'CVSS': cve.split(':')[1]
        }
        cves.append(component_cve)

    licenses = component.get("version", {}).get("licenses", [])
    name = component.get("version", {}).get("pname", [""])[0]
    version = component.get("version", {}).get("version", [""])[0]
    ecosystem = component.get("version", {}).get("pecosystem", [""])[0]
    latest_version = select_latest_version(component.get("package", {}).get("libio_latest_version", [""])[0],
                                           component.get("package", {}).get("latest_version", [""])[0])
    component_summary = {
        "ecosystem": ecosystem,
        "name": name,
        "version": version,
        "licenses": licenses,
        "sentiment": {"overall_score": 0, "latest_comment": '', "magnitude": 0},
        "security": cves,
        "osio_user_count": component.get("version", {}).get("osio_usage_count", 0),
        "latest_version": latest_version,
        "github": github_details,
        "code_metrics": code_metrics
    }

    return component_summary


def _extract_conflict_packages(license_service_output):
    license_conflict_packages = []
    if not license_service_output:
        return license_conflict_packages

    conflict_packages = license_service_output.get('conflict_packages', [])
    for conflict_pair in conflict_packages:
        list_pkgs = list(conflict_pair.keys())
        assert len(list_pkgs) == 2
        d = {
            "package1": list_pkgs[0],
            "license1": conflict_pair[list_pkgs[0]],
            "package2": list_pkgs[1],
            "license2": conflict_pair[list_pkgs[1]]
        }
        license_conflict_packages.append(d)

    return license_conflict_packages


def _extract_unknown_licenses(license_service_output):
    unknown_licenses = []
    if not license_service_output:
        return unknown_licenses

    if license_service_output.get('status', '') == 'Unknown':
        list_components = license_service_output.get('packages', [])
        for comp in list_components:
            license_analysis = comp.get('license_analysis', {})
            if license_analysis.get('status', '') == 'Unknown':
                pkg = comp.get('package', 'Unknown')
                comp_unknown_licenses = license_analysis.get('unknown_licenses', [])
                for lic in comp_unknown_licenses:
                    unknown_licenses.append({
                        'package': pkg,
                        'license': lic
                    })

    return unknown_licenses


def _extract_license_outliers(license_service_output):
    outliers = []
    if not license_service_output:
        return outliers

    outlier_packages = license_service_output.get('outlier_packages', {})
    for pkg in outlier_packages.keys():
        outliers.append({
            'package': pkg,
            'license': outlier_packages.get(pkg, 'Unknown')
        })

    return outliers


def perform_license_analysis(license_score_list, dependencies):
    license_url = LICENSE_SCORING_URL_REST + "/api/v1/stack_license"

    payload = {
        "packages": license_score_list
    }

    flag_stack_license_exception = False
    resp = {}
    try:
        license_req = get_session_retry().post(license_url, data=json.dumps(payload))
        resp = license_req.json()
    except:
        flag_stack_license_exception = True

    stack_license = []
    stack_license_status = None
    unknown_licenses = []
    license_conflict_packages = []
    license_outliers = []
    if not flag_stack_license_exception:
        list_components = resp.get('packages', [])
        for comp in list_components:  # output from license analysis
            for dep in dependencies:  # the known dependencies
                if dep.get('name', '') == comp.get('package', '') and \
                                dep.get('version', '') == comp.get('version', ''):
                    dep['license_analysis'] = comp.get('license_analysis', {})

        _stack_license = resp.get('stack_license', None)
        if _stack_license is not None:
            stack_license = [_stack_license]
        stack_license_status = resp.get('status', None)
        unknown_licenses = _extract_unknown_licenses(resp)
        license_conflict_packages = _extract_conflict_packages(resp)
        license_outliers = _extract_license_outliers(resp)

    output = {
        "status": stack_license_status,
        "f8a_stack_licenses": stack_license,
        "unknown_licenses": unknown_licenses,
        "conflict_packages": license_conflict_packages,
        "outlier_packages": license_outliers
    }
    return output, dependencies

def extract_user_stack_package_licenses(resolved, ecosystem):
    user_stack = get_dependency_data(resolved, ecosystem)
    list_package_licenses = []
    if user_stack is not None:
        for component in user_stack.get('result', []):
            data = component.get("data", None)
            if data:
                component_data = extract_component_details(data[0])
                license_scoring_input = {
                    'package': component_data['name'],
                    'version': component_data['version'],
                    'licenses': component_data['licenses']
                }
                list_package_licenses.append(license_scoring_input)

    return list_package_licenses

def aggregate_stack_data(stack, manifest_file, ecosystem, deps, manifest_file_path):
    dependencies = []
    licenses = []
    license_score_list = []
    for component in stack.get('result', []):
        data = component.get("data", None)
        if data:
            component_data = extract_component_details(data[0])
            # create license dict for license scoring
            license_scoring_input = {
                'package': component_data['name'],
                'version': component_data['version'],
                'licenses': component_data['licenses']
            }
            dependencies.append(component_data)
            licenses.extend(component_data['licenses'])
            license_score_list.append(license_scoring_input)

    stack_distinct_licenses = set(licenses)

    # Call License Scoring to Get Stack License
    license_analysis, dependencies = perform_license_analysis(license_score_list, dependencies)
    stack_license_conflict = len(license_analysis.get('f8a_stack_licenses', [])) == 0

    data = {
            "manifest_name": manifest_file,
            "manifest_file_path": manifest_file_path,
            "user_stack_info": {
                "ecosystem": ecosystem,
                "analyzed_dependencies_count": len(dependencies),
                "analyzed_dependencies": deps,
                "unknown_dependencies_count": 0,
                "unknown_dependencies": [],
                "recommendation_ready": True,  # based on the percentage of dependencies analysed
                "total_licenses": len(stack_distinct_licenses),
                "distinct_licenses": list(stack_distinct_licenses),
                "stack_license_conflict": stack_license_conflict,
                "dependencies": dependencies,
                "license_analysis": license_analysis
            }
    }
    return data

def get_dependency_data(resolved, ecosystem):
    result = []
    for elem in resolved:
        qstring = "g.V().has('pecosystem','"+ecosystem+"').has('pname','"+elem["package"]+"')." \
                  "has('version','"+elem["version"]+"')." \
                  "as('version').in('has_version').as('package').select('version','package').by(valueMap());"
        payload = {'gremlin': qstring}

        try:
            graph_req = get_session_retry().post(GREMLIN_SERVER_URL_REST, data=json.dumps(payload))

<<<<<<< HEAD
            if graph_req.status_code == 200:
                graph_resp = graph_req.json()
                if 'result' not in graph_resp:
                    continue
                if len(graph_resp['result']['data']) == 0:
=======
    def _get_dependency_data(self, resolved, ecosystem):
        # Hardcoded ecosystem
        result = []
        for elem in resolved:
            if elem["package"] is None or elem["version"] is None:
                self.log.warning("Either component name or component version is missing")
                continue

            qstring = "g.V().has('pecosystem','"+ecosystem+"').has('pname','"+elem["package"]+"')." \
                      "has('version','"+elem["version"]+"')." \
                      "as('version').in('has_version').as('package').select('version','package').by(valueMap());"
            payload = {'gremlin': qstring}

            try:
                graph_req = get_session_retry().post(GREMLIN_SERVER_URL_REST, data=json.dumps(payload))

                if graph_req.status_code == 200:
                    graph_resp = graph_req.json()
                    if 'result' not in graph_resp:
                        continue
                    if len(graph_resp['result']['data']) == 0:
                        continue

                    result.append(graph_resp["result"])
                else:
                    self.log.error("Failed retrieving dependency data.")
>>>>>>> 6d12a1e4
                    continue

                result.append(graph_resp["result"])
            else:
                _logger.error("Failed retrieving dependency data.")
                continue
        except:
            _logger.error("Error retrieving dependency data.")
            continue

    return {"result": result}


class StackAggregatorV2Task(BaseTask):
    """ Aggregates stack data from components """
    _analysis_name = 'stack_aggregator_v2'

    def execute(self, arguments=None):
        finished = []
        stack_data = []
        aggregated = self.parent_task_result('GraphAggregatorTask')
        
        for result in aggregated['result']:
            resolved = result['details'][0]['_resolved']
            ecosystem = result['details'][0]['ecosystem']
            manifest = result['details'][0]['manifest_file']
            manifest_file_path = result['details'][0]['manifest_file_path']

            finished = get_dependency_data(resolved, ecosystem)
            if finished is not None:
                stack_data.append(aggregate_stack_data(finished, manifest, ecosystem.lower(), resolved, manifest_file_path))

        return {"stack_data": stack_data}
<|MERGE_RESOLUTION|>--- conflicted
+++ resolved
@@ -258,6 +258,10 @@
 def get_dependency_data(resolved, ecosystem):
     result = []
     for elem in resolved:
+        if elem["package"] is None or elem["version"] is None:
+            _logger.warning("Either component name or component version is missing")
+            continue
+
         qstring = "g.V().has('pecosystem','"+ecosystem+"').has('pname','"+elem["package"]+"')." \
                   "has('version','"+elem["version"]+"')." \
                   "as('version').in('has_version').as('package').select('version','package').by(valueMap());"
@@ -266,40 +270,11 @@
         try:
             graph_req = get_session_retry().post(GREMLIN_SERVER_URL_REST, data=json.dumps(payload))
 
-<<<<<<< HEAD
             if graph_req.status_code == 200:
                 graph_resp = graph_req.json()
                 if 'result' not in graph_resp:
                     continue
                 if len(graph_resp['result']['data']) == 0:
-=======
-    def _get_dependency_data(self, resolved, ecosystem):
-        # Hardcoded ecosystem
-        result = []
-        for elem in resolved:
-            if elem["package"] is None or elem["version"] is None:
-                self.log.warning("Either component name or component version is missing")
-                continue
-
-            qstring = "g.V().has('pecosystem','"+ecosystem+"').has('pname','"+elem["package"]+"')." \
-                      "has('version','"+elem["version"]+"')." \
-                      "as('version').in('has_version').as('package').select('version','package').by(valueMap());"
-            payload = {'gremlin': qstring}
-
-            try:
-                graph_req = get_session_retry().post(GREMLIN_SERVER_URL_REST, data=json.dumps(payload))
-
-                if graph_req.status_code == 200:
-                    graph_resp = graph_req.json()
-                    if 'result' not in graph_resp:
-                        continue
-                    if len(graph_resp['result']['data']) == 0:
-                        continue
-
-                    result.append(graph_resp["result"])
-                else:
-                    self.log.error("Failed retrieving dependency data.")
->>>>>>> 6d12a1e4
                     continue
 
                 result.append(graph_resp["result"])
