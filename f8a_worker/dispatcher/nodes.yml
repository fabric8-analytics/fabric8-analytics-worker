
---
  tasks:
    - name: 'github_details'
      classname: 'GithubTask'
      import: 'f8a_worker.workers'
      max_retry: 0
      storage: 'PackagePostgres'
      queue: '{DEPLOYMENT_PREFIX}_{WORKER_ADMINISTRATION_REGION}_GithubTask_v0'
      ## only 1 task per 5 seconds
      #throttle:
      #   seconds: 5
      selective_run_function:
        name: 'selective_run_function'
        import: 'f8a_worker.dispatcher.selective'
    - name: 'digests'
      classname: 'DigesterTask'
      import: 'f8a_worker.workers'
      max_retry: 0
      storage: 'BayesianPostgres'
      queue: '{DEPLOYMENT_PREFIX}_{WORKER_ADMINISTRATION_REGION}_DigesterTask_v0'
      selective_run_function:
        name: 'selective_run_function'
        import: 'f8a_worker.dispatcher.selective'
    - name: 'GitIssuesPRsTask'
      classname: 'GitIssuesPRsTask'
      import: 'f8a_worker.workers'
      max_retry: 0
      storage: 'S3IssuesPRs'
      queue: '{DEPLOYMENT_PREFIX}_{WORKER_ADMINISTRATION_REGION}_GitIssuesPRsTask_v0'
      selective_run_function:
        name: 'selective_run_function'
        import: 'f8a_worker.dispatcher.selective'
    - name: 'source_licenses'
      classname: 'LicenseCheckTask'
      import: 'f8a_worker.workers'
      max_retry: 0
      storage: 'BayesianPostgres'
      queue: '{DEPLOYMENT_PREFIX}_{WORKER_ADMINISTRATION_REGION}_LicenseCheckTask_v0'
      selective_run_function:
        name: 'selective_run_function'
        import: 'f8a_worker.dispatcher.selective'
    - name: 'metadata'
      classname: 'MercatorTask'
      import: 'f8a_worker.workers'
      max_retry: 0
      storage: 'BayesianPostgres'
      queue: '{DEPLOYMENT_PREFIX}_{WORKER_ADMINISTRATION_REGION}_MercatorTask_v0'
      selective_run_function:
        name: 'selective_run_function'
        import: 'f8a_worker.dispatcher.selective'
      selective_run_function:
        name: 'selective_run_function'
        import: 'f8a_worker.dispatcher.selective'
    - name: 'dependency_snapshot'
      classname: 'DependencySnapshotTask'
      import: 'f8a_worker.workers'
      max_retry: 0
      storage: 'BayesianPostgres'
      queue: '{DEPLOYMENT_PREFIX}_{WORKER_ADMINISTRATION_REGION}_DependencySnapshotTask_v0'
      selective_run_function:
        name: 'selective_run_function'
        import: 'f8a_worker.dispatcher.selective'
    - name: 'FinalizeTask'
      import: 'f8a_worker.workers'
      max_retry: 0
      queue: '{DEPLOYMENT_PREFIX}_{WORKER_ADMINISTRATION_REGION}_FinalizeTask_v0'
      storage: 'BayesianPostgres'
      storage_readonly: true
    - name: 'FinalizeTaskError'
      # FinalizeTaskError is in fact alias for FinalizeTask, the implementation is shared, but FinalizeTaskError raises
      # an exception at the end so we recursively propagate flow error to parent flows
      classname: 'FinalizeTask'
      import: 'f8a_worker.workers'
      max_retry: 0
      queue: '{DEPLOYMENT_PREFIX}_{WORKER_ADMINISTRATION_REGION}_FinalizeTaskError_v0'
      storage: 'BayesianPostgres'
      storage_readonly: true
    - name: 'PackageFinalizeTask'
      import: 'f8a_worker.workers'
      max_retry: 0
      queue: '{DEPLOYMENT_PREFIX}_{WORKER_ADMINISTRATION_REGION}_PackageFinalizeTask_v0'
      storage: 'PackagePostgres'
      storage_readonly: true
    - name: 'PackageFinalizeTaskError'
      # See 'FinalizeTaskError' notes for more info
      classname: 'PackageFinalizeTask'
      import: 'f8a_worker.workers'
      max_retry: 0
      queue: '{DEPLOYMENT_PREFIX}_{WORKER_ADMINISTRATION_REGION}_PackageFinalizeTaskError_v0'
      storage: 'PackagePostgres'
      storage_readonly: true
    - name: 'GraphAggregatorTask'
      import: 'f8a_worker.workers'
      max_retry: 0
      queue: '{DEPLOYMENT_PREFIX}_{WORKER_ADMINISTRATION_REGION}_GraphAggregatorTask_v0'
      storage: 'BayesianPostgres'
    - name: 'InitAnalysisFlow'
      import: 'f8a_worker.workers'
      max_retry: 0
      queue: '{DEPLOYMENT_PREFIX}_{WORKER_ADMINISTRATION_REGION}_InitAnalysisFlow_v0'
      storage: 'BayesianPostgres'
      #selective_run_function:
      #  name: 'selective_run_function'
      #  import: 'f8a_worker.dispatcher.selective'
    - name: 'ResultCollector'
      import: 'f8a_worker.workers'
      max_retry: 0
      queue: '{DEPLOYMENT_PREFIX}_{WORKER_ADMINISTRATION_REGION}_ResultCollector_v0'
    - name: 'PackageResultCollector'
      import: 'f8a_worker.workers'
      max_retry: 0
      queue: '{DEPLOYMENT_PREFIX}_{WORKER_ADMINISTRATION_REGION}_PackageResultCollector_v0'
    - name: 'GraphImporterTask'
      import: 'f8a_worker.workers'
      max_retry: 0
      queue: '{DEPLOYMENT_PREFIX}_{WORKER_ADMINISTRATION_REGION}_GraphImporterTask_v0'
      storage: 'BayesianPostgres'
    - name: 'PackageGraphImporterTask'
      classname: 'GraphImporterTask'
      import: 'f8a_worker.workers'
      max_retry: 0
      queue: '{DEPLOYMENT_PREFIX}_{WORKER_ADMINISTRATION_REGION}_GraphImporterTask_v0'
      storage: 'PackagePostgres'
    - name: 'GitReadmeCollectorTask'
      import: 'f8a_worker.workers'
      max_retry: 0
      queue: '{DEPLOYMENT_PREFIX}_{WORKER_ADMINISTRATION_REGION}_GitReadmeCollector_v0'
      storage: 'S3Readme'
    - name: 'InitPackageFlow'
      import: 'f8a_worker.workers'
      max_retry: 0
      queue: '{DEPLOYMENT_PREFIX}_{WORKER_ADMINISTRATION_REGION}_InitPackageFlow_v0'
      storage: 'PackagePostgres'
    - name: 'libraries_io'
      classname: 'LibrariesIoTask'
      import: 'f8a_worker.workers'
      max_retry: 0
      queue: '{DEPLOYMENT_PREFIX}_{WORKER_ADMINISTRATION_REGION}_libraries_io_v0'
      storage: 'PackagePostgres'
      selective_run_function:
        name: 'selective_run_function'
        import: 'f8a_worker.dispatcher.selective'
    - name: 'BookkeeperTask'
      classname: 'BookkeeperTask'
      import: 'f8a_worker.workers'
      max_retry: 0
      queue: '{DEPLOYMENT_PREFIX}_{WORKER_ADMINISTRATION_REGION}_BookkeeperTask_v0'
    - name: 'GitOperationTask'
      classname: 'GitOperationTask'
      import: 'f8a_worker.workers'
      max_retry: 0
      queue: '{DEPLOYMENT_PREFIX}_{WORKER_ADMINISTRATION_REGION}_GitOperationTask_v0'
      storage: 'BayesianPostgres'
    - name: 'RepositoryDescCollectorTask'
      import: 'f8a_worker.workers'
      max_retry: 0
      queue: '{DEPLOYMENT_PREFIX}_{WORKER_ADMINISTRATION_REGION}_RepositoryDescCollectorTask_v0'
      storage: 'S3RepositoryDescription'
    - name: 'GithubDependencyTreeTask'
      classname: 'GithubDependencyTreeTask'
      import: 'f8a_worker.workers'
      max_retry: 0
      queue: '{DEPLOYMENT_PREFIX}_{WORKER_ADMINISTRATION_REGION}_GithubDependencyTreeTask_v0'
      storage: 'BayesianPostgres'
    - name: 'UnknownDependencyFetcherTask'
      classname: 'UnknownDependencyFetcherTask'
      import: 'f8a_worker.workers'
      max_retry: 0
      queue: '{DEPLOYMENT_PREFIX}_{WORKER_ADMINISTRATION_REGION}_UnknownDependencyFetcherTask_v0'
      storage: 'BayesianPostgres'
    - name: 'RepoDependencyFinderTask'
      classname: 'RepoDependencyFinderTask'
      import: 'f8a_worker.workers'
      max_retry: 0
      queue: '{DEPLOYMENT_PREFIX}_{WORKER_ADMINISTRATION_REGION}_RepoDependencyFinderTask_v0'
      storage: 'BayesianPostgres'
    - name: 'UserNotificationTask'
      classname: 'UserNotificationTask'
      import: 'f8a_worker.workers'
      max_retry: 0
      queue: '{DEPLOYMENT_PREFIX}_{WORKER_ADMINISTRATION_REGION}_UserNotificationTask_v0'
      storage: 'BayesianPostgres'
    - name: 'ReportGenerationTask'
      classname: 'ReportGenerationTask'
      import: 'f8a_worker.workers'
      max_retry: 0
      queue: '{DEPLOYMENT_PREFIX}_{WORKER_ADMINISTRATION_REGION}_ReportGenerationTask_v0'
      storage: 'BayesianPostgres'

    - name: 'NewInitPackageFlow'
      import: 'f8a_worker.workers'
      max_retry: 0
      queue: '{DEPLOYMENT_PREFIX}_{WORKER_ADMINISTRATION_REGION}_NewInitPackageFlow_v0'
    - name: 'NewGithubDetails'
<<<<<<< HEAD
      classname: 'NewGithubTask'
=======
      classname: 'GithubTask'
>>>>>>> 01337548
      import: 'f8a_worker.workers'
      max_retry: 0
      storage: 'S3GitHub'
      queue: '{DEPLOYMENT_PREFIX}_{WORKER_ADMINISTRATION_REGION}_NewGithubTask_v0'
    - name: 'NewGraphImporterTask'
      classname: 'NewGraphImporterTask'
      import: 'f8a_worker.workers'
      max_retry: 0
      queue: '{DEPLOYMENT_PREFIX}_{WORKER_ADMINISTRATION_REGION}_NewGraphImporterTask_v0'

<<<<<<< HEAD
    - name: 'NewInitIngestionFlow'
      classname: 'InitIngestion'
      import: 'f8a_worker.workers'
      max_retry: 0
      queue: '{DEPLOYMENT_PREFIX}_{WORKER_ADMINISTRATION_REGION}_NewInitIngestionFlow_v0'
    - name: 'NewMetadataTask'
      classname: 'NewMetadataTask'
      import: 'f8a_worker.workers'
      max_retry: 0
      queue: '{DEPLOYMENT_PREFIX}_{WORKER_ADMINISTRATION_REGION}_NewMetadataTask_v0'




=======
>>>>>>> 01337548
  flows:
    - 'osioAnalysisFlow'
    - 'bayesianFlow'
    - 'bayesianApiFlow'
    - 'bayesianPriorityFlow'
    - 'bayesianAnalysisFlow'
    - 'livenessFlow'
    - 'bayesianPackageFlow'
    - 'bayesianApiPackageFlow'
    - 'bayesianPriorityPackageFlow'
    - 'bayesianPackageAnalysisFlow'
    - 'componentApiFlow'
    - 'dependencyIngestFlow'
    - 'osioUserNotificationFlow'
    - 'gitOperationsFlow'
    - 'golangCVEPredictionsFlow'
    - 'newPackageFlow'
<<<<<<< HEAD
    - 'newIngestionFlow'
=======
>>>>>>> 01337548

  storages:
    - name: 'BayesianPostgres'
      import: 'f8a_worker.storages'
      configuration: &postgresConfiguration
        # take configuration from environment variables
        connection_string: 'postgresql://{POSTGRESQL_USER}:{POSTGRESQL_PASSWORD}@{PGBOUNCER_SERVICE_HOST}:5432/{POSTGRESQL_DATABASE}?sslmode=disable'

    - name: 'PackagePostgres'
      import: 'f8a_worker.storages'
      configuration:
        <<: *postgresConfiguration

    - name: 'AmazonS3'
      import: 'f8a_worker.storages'
      configuration: &configurationS3
        aws_access_key_id: 'GNV3SAHAHA3DOT99GQII'
        aws_secret_access_key: 'ZmvMwngonaDK5ymlCd6ptaalDdJsCn3aSSxASPaZ'
        bucket_name: '{DEPLOYMENT_PREFIX}-bayesian-core-unknown'
        region_name: 'us-east-1'
        encryption: false
        versioned: false

    - name: 'S3Artifacts'
      import: 'f8a_worker.storages'
      configuration:
        <<: *configurationS3
        bucket_name: '{DEPLOYMENT_PREFIX}-bayesian-core-artifacts'
        region_name: 'us-east-1'
        encryption: false
        versioned: false

    - name: 'S3Data'
      import: 'f8a_worker.storages'
      configuration:
        <<: *configurationS3
        bucket_name: '{DEPLOYMENT_PREFIX}-bayesian-core-data'
        region_name: 'us-east-1'
        encryption: 'aws:kms'
        versioned: true

    - name: 'S3PackageData'
      import: 'f8a_worker.storages'
      configuration:
        <<: *configurationS3
        bucket_name: '{DEPLOYMENT_PREFIX}-bayesian-core-package-data'
        region_name: 'us-east-1'
        encryption: 'aws:kms'
        versioned: true

    - name: 'S3Manifests'
      import: 'f8a_worker.storages'
      configuration:
        <<: *configurationS3
        bucket_name: '{DEPLOYMENT_PREFIX}-bayesian-core-manifests'
        region_name: 'us-east-1'
        encryption: 'aws:kms'
        versioned: true

    - name: 'S3MavenIndex'
      import: 'f8a_worker.storages'
      configuration:
        <<: *configurationS3
        bucket_name: '{DEPLOYMENT_PREFIX}-bayesian-core-maven-index'
        region_name: 'us-east-1'
        encryption: false
        versioned: false

    - name: 'S3Readme'
      import: 'f8a_worker.storages'
      configuration:
        <<: *configurationS3
        bucket_name: '{DEPLOYMENT_PREFIX}-bayesian-core-readme'
        region_name: 'us-east-1'
        encryption: false
        versioned: true

    - name: 'S3UserProfileStore'
      import: 'f8a_worker.storages'
      configuration:
        <<: *configurationS3
        bucket_name: '{DEPLOYMENT_PREFIX}-janus-json-data'
        region_name: 'us-east-1'
        encryption: 'aws:kms'
        versioned: true

    - name: 'S3CrowdSourceTags'
      import: 'f8a_worker.storages'
      configuration:
        <<: *configurationS3
        bucket_name: 'dev-stack-analysis-clean-data'
        region_name: 'us-east-1'
        encryption: false
        versioned: true

    - name: 'S3RepositoryDescription'
      import: 'f8a_worker.storages'
      configuration:
        <<: *configurationS3
        bucket_name: '{DEPLOYMENT_PREFIX}-repository-description'
        region_name: 'us-east-1'
        encryption: false
        versioned: true

    - name: 'S3UserIntent'
      import: 'f8a_worker.storages'
      configuration:
        <<: *configurationS3
        bucket_name: 'prod-manual-tags'
        region_name: 'us-east-1'
        encryption: false
        versioned: true

    - name: 'S3ManualTagging'
      import: 'f8a_worker.storages'
      configuration:
        <<: *configurationS3
        bucket_name: 'manual-github-tags'
        region_name: 'us-east-1'
        encryption: false
        versioned: true

    - name: 'S3KronosAppend'
      import: 'f8a_worker.storages'
      classname: 'AmazonS3'
      configuration:
        <<: *configurationS3
        bucket_name: '{DEPLOYMENT_PREFIX}-stack-analysis-clean-data'
        region_name: 'us-east-1'
        encryption: false
        versioned: true

    - name: 'S3TempArtifacts'
      import: 'f8a_worker.storages'
      configuration:
        <<: *configurationS3
        bucket_name: '{DEPLOYMENT_PREFIX}-bayesian-core-temp-artifacts'
        region_name: 'us-east-1'
        encryption: false
        versioned: false
        days_to_expire: 31

    - name: 'S3IssuesPRs'
      import: 'f8a_worker.storages'
      configuration:
        <<: *configurationS3
        bucket_name: '{DEPLOYMENT_PREFIX}-bayesian-git-issues-prs'
        region_name: 'us-east-1'
        encryption: false
        versioned: false

    - name: 'S3GitHub'
      import: 'f8a_worker.storages'
      configuration:
        <<: *configurationS3
        bucket_name: '{DEPLOYMENT_PREFIX}-bayesian-core-package-data'
        region_name: 'us-east-1'
        encryption: false
        versioned: true

  global:
    trace:
      - function:
          import: 'f8a_worker.dispatcher.trace'
          name: 'trace_func'
    predicates_module: 'f8a_worker.dispatcher.predicates'
    migration_dir: '/usr/local/lib/python3.6/site-packages/f8a_worker/dispatcher/migration_dir'<|MERGE_RESOLUTION|>--- conflicted
+++ resolved
@@ -193,11 +193,7 @@
       max_retry: 0
       queue: '{DEPLOYMENT_PREFIX}_{WORKER_ADMINISTRATION_REGION}_NewInitPackageFlow_v0'
     - name: 'NewGithubDetails'
-<<<<<<< HEAD
-      classname: 'NewGithubTask'
-=======
       classname: 'GithubTask'
->>>>>>> 01337548
       import: 'f8a_worker.workers'
       max_retry: 0
       storage: 'S3GitHub'
@@ -208,23 +204,6 @@
       max_retry: 0
       queue: '{DEPLOYMENT_PREFIX}_{WORKER_ADMINISTRATION_REGION}_NewGraphImporterTask_v0'
 
-<<<<<<< HEAD
-    - name: 'NewInitIngestionFlow'
-      classname: 'InitIngestion'
-      import: 'f8a_worker.workers'
-      max_retry: 0
-      queue: '{DEPLOYMENT_PREFIX}_{WORKER_ADMINISTRATION_REGION}_NewInitIngestionFlow_v0'
-    - name: 'NewMetadataTask'
-      classname: 'NewMetadataTask'
-      import: 'f8a_worker.workers'
-      max_retry: 0
-      queue: '{DEPLOYMENT_PREFIX}_{WORKER_ADMINISTRATION_REGION}_NewMetadataTask_v0'
-
-
-
-
-=======
->>>>>>> 01337548
   flows:
     - 'osioAnalysisFlow'
     - 'bayesianFlow'
@@ -242,10 +221,6 @@
     - 'gitOperationsFlow'
     - 'golangCVEPredictionsFlow'
     - 'newPackageFlow'
-<<<<<<< HEAD
-    - 'newIngestionFlow'
-=======
->>>>>>> 01337548
 
   storages:
     - name: 'BayesianPostgres'
